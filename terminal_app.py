--- conflicted
+++ resolved
@@ -910,10 +910,6 @@
     console.print(f"[bold cyan]Filter '[number] selected' pattern {enabled_status}.[/bold cyan]")
     return config['filter_selected_pattern']
 
-<<<<<<< HEAD
-=======
-
->>>>>>> 2fa4ad72
 def _select_region(message: str) -> Optional[Dict[str, int]]:
     """Helper to let the user draw a box and return the region as a dict."""
     screen_img = pyautogui.screenshot()
@@ -969,7 +965,6 @@
             region = _select_region(f"Select answer region {label}")
             if region:
                 config["answer_regions"][label] = region
-<<<<<<< HEAD
         save_config(config)
         console.print("[bold green]Regions updated and saved.[/bold green]")
     except Exception as e:
@@ -1066,7 +1061,6 @@
     except Exception as e:
         logging.error(f"Failed to configure regions via GUI: {e}", exc_info=True)
         console.print(f"[bold red]Failed to configure regions: {e}[/bold red]")
-=======
 
 def configure_regions():
     """Interactively select question and answer regions."""
@@ -1098,7 +1092,7 @@
         cv2.destroyAllWindows()
         console.print(f"[bold red]Failed to configure regions: {e}[/bold red]")
         logging.error(f"Failed to configure regions: {e}", exc_info=True)
->>>>>>> 2fa4ad72
+
 
 def run_accuracy_evaluator_script():
     """Executes the accuracy_evaluator.py script and prints its output."""
@@ -1150,10 +1144,8 @@
     print(" capture / F2   : Capture screen regions, OCR, and find match.")
     print(" autoclick      : Toggle auto-clicking the matched answer region.")
     print(" filterselected : Toggle filtering '[number] selected' pattern from answers.")
-<<<<<<< HEAD
     print(" pos            : Configure question and answer regions via GUI.")
     print(" configpos      : Alias for pos (legacy command).")
-=======
     print(" posq           : Interactively set the QUESTION region.")
     print(" posa           : Interactively set answer region A.")
     print(" posb           : Interactively set answer region B.")
@@ -1161,7 +1153,6 @@
     print(" posd           : Interactively set answer region D.")
     print(" posall         : Interactively set question and all answer regions.")
     print(" configpos      : Interactively set question and answer regions.")
->>>>>>> 2fa4ad72
     print(" test           : Run the accuracy_evaluator.py script for batch testing.")
     print(" config         : Show current configuration.")
     print(" data <name>: Switch database. Options: default, magic, muggle, all")
@@ -1193,10 +1184,8 @@
     print("\n--- Available Commands ---")
     print("test           - Run the accuracy_evaluator.py script for batch testing")
     print("config         - Show current configuration")
-<<<<<<< HEAD
     print("pos            - Configure question and answer regions via GUI")
     print("configpos      - Alias for pos (legacy command)")
-=======
     print("posq           - Interactively set the QUESTION region")
     print("posa           - Interactively set answer region A")
     print("posb           - Interactively set answer region B")
@@ -1204,7 +1193,6 @@
     print("posd           - Interactively set answer region D")
     print("posall         - Interactively set question and all answer regions")
     print("configpos      - Interactively set question and answer regions")
->>>>>>> 2fa4ad72
     print("data <name>    - Switch database options (default, magic, muggle, all)")
     print("set <key> <val> - Set configuration values")
     print("help           - Show complete help message")
@@ -1252,12 +1240,10 @@
                         toggle_auto_click()
                     elif command == "filterselected":
                         toggle_filter_selected()
-<<<<<<< HEAD
                     elif command == "pos":
                         configure_regions_ui()
                     elif command == "configpos":
                         configure_regions_ui()
-=======
                     elif command == "posq":
                         configure_question_region()
                     elif command == "posa":
@@ -1272,7 +1258,6 @@
                         configure_all_regions()
                     elif command == "configpos":
                         configure_regions()
->>>>>>> 2fa4ad72
                     elif command == "test":
                         run_accuracy_evaluator_script()
                     elif command == "capture" or command == "f2":
